--- conflicted
+++ resolved
@@ -51,40 +51,6 @@
     end
   end
 
-<<<<<<< HEAD
-
-  # Uploads the Hive query to S3 ready to be executed as part of the Hive job.
-  # Ensures we are executing the most recent version of the Hive query.
-  #
-  # Parameters:
-  # +config+:: the hash of configuration options
-  #
-  # TODO: replace with Elasticity code when added:
-  # - https://github.com/rslifka/elasticity/issues/34
-  # - https://github.com/rslifka/elasticity/pull/35
-  def sync_assets(config)
-
-    puts 'Syncing assets...'
-
-    # Connect to S3
-    AWS::S3::Base.establish_connection!(
-      :access_key_id     => config[:aws][:access_key_id],
-      :secret_access_key => config[:aws][:secret_access_key]
-    )
-
-    # Upload the two query files and the serde
-    # Array of files to upload: "tuple" format is [Filename, Local filepath, S3 bucket path, Content type]
-    [[config[:datespan_query_file], config[:datespan_query_path], config[:s3][:buckets][:assets], 'text/plain'],
-     [config[:serde_file], config[:serde_path], config[:s3][:buckets][:serde], 'application/java-archive']
-    ].each do |f|
-      AWS::S3::S3Object.store(f[0], open(f[1]), f[2], :content_type => f[3])
-    end
-  end
-  module_function :sync_assets
-
-
-=======
->>>>>>> 0f39989b
   # Moves new CloudFront logs to a processing bucket.
   #
   # Parameters:
